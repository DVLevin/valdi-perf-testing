--- conflicted
+++ resolved
@@ -28,18 +28,9 @@
 1. Install the required packages:
 
    ```
-<<<<<<< HEAD
+
    pip install transformers pynvml psutil huggingface_hub torch accelerate pathlib
-=======
-   python -m venv llama3_env
-   source llama3_env/bin/activate  # On Windows, use: llama3_env\Scripts\activate
-   ```
-   
-2. Install the required packages:
 
-   ```
-   pip install transformers pynvml psutil huggingface_hub torch accelerate
->>>>>>> 942ceb85
    ```
 
    Note: Adjust the CUDA version (cu118) in the PyTorch installation command to match your system's CUDA version.
@@ -50,22 +41,12 @@
    ```
 
    Follow the prompts to log in with your Hugging Face account credentials.
-<<<<<<< HEAD
+
 3. Accept the Llama3.x model license:
 
    - Visit the Llama3.x model page on Hugging Face and select the model you want to work with(e.g., https://huggingface.co/meta-llama/)
    - Click on "Access repository" and accept the license agreement
 4. Download the model using huggingface-cli:
-=======
-   
-5. Accept the Llama3.x model license:
-
-   - Visit the Llama3.x model page on Hugging Face and select the model you want to work with(e.g., https://huggingface.co/meta-llama/)
-   - Click on "Access repository" and accept the license agreement
-
-   
-6. Download the model using huggingface-cli:
->>>>>>> 942ceb85
 
    ```
    huggingface-cli download meta-llama/Meta-Llama-3.1-8B --local-dir ./meta-llama/Meta-Llama-3.1-8B --exclude "original/*"
@@ -78,49 +59,32 @@
 1. To see usage information and available options, use the "-h" or "--help" flag:
 
 ```
-<<<<<<< HEAD
-
    python llama3-perf.py -h
 
-=======
-   python llama3-tps-measurement-single.py -h
->>>>>>> 942ceb85
 ```
 
 2. Run the script, specifying the path to the downloaded model:
 
 ```
-<<<<<<< HEAD
 
    python llama3-perf.py ./meta-llama/Meta-Llama-3.1-8B
 
-=======
-   python llama3-tps-measurement-single.py ./meta-llama/Meta-Llama-3.1-8B
->>>>>>> 942ceb85
 ```
 
     or for multiple models:
 
 ```
-<<<<<<< HEAD
 
    python llama3-perf.py ./meta-llama --multi_model
 
-=======
-   python llama3-tps-measurement-multi.py ./meta-llama/Meta-Llama-3.1-8B
->>>>>>> 942ceb85
 ```
 
 3. By default, the script will perform 5 runs for TPS measurement. To specify a different number of runs, use the `--num_runs` argument:
 
 ```
-<<<<<<< HEAD
+   
+  python llama3-perf.py ./meta-llama/Meta-Llama-3.1-8B --num_runs 10
 
-   python llama3-perf.py ./meta-llama/Meta-Llama-3.1-8B --num_runs 10
-
-=======
-   python llama3-tps-measurement-single.py ./meta-llama/Meta-Llama-3.1-8B --num_runs 10
->>>>>>> 942ceb85
 ```
 
 The script will load the model, perform a warm-up run, and then measure the tokens per second (TPS), GPU memory usage, and CPU utilization for the specified number of runs.
